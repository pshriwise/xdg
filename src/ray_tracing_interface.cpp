#include <algorithm>
#include "xdg/ray_tracing_interface.h"

<<<<<<< HEAD
namespace xdg {

void error(void* dum, RTCError code, const char* str) {
  if (code != RTC_ERROR_NONE)
    fatal_error("Embree error: {}", str);
}

RayTracer::RayTracer()
{
  device_ = rtcNewDevice(nullptr);
  rtcSetDeviceErrorFunction(device_, (RTCErrorFunction)error, nullptr);
}

RayTracer::~RayTracer()
{
  rtcReleaseDevice(device_);
}

void RayTracer::init()
{

}

RTCScene RayTracer::create_scene() {
  RTCScene scene = rtcNewScene(device_);
  rtcSetSceneFlags(scene, RTC_SCENE_FLAG_ROBUST);
  rtcSetSceneBuildQuality(scene, RTC_BUILD_QUALITY_HIGH);
  scenes_.push_back(scene);
  return scene;

}

TreeID
RayTracer::register_volume(const std::shared_ptr<MeshManager> mesh_manager,
                           MeshID volume_id)
{

  auto volume_scene = this->create_scene();

  // allocate storage for this volume
  auto volume_elements = mesh_manager->get_volume_faces(volume_id);
  this->primitive_ref_storage_[volume_scene].resize(volume_elements.size());
  auto& triangle_storage = this->primitive_ref_storage_[volume_scene];

  auto volume_surfaces = mesh_manager->get_volume_surfaces(volume_id);
  int storage_offset {0};
  for (auto& surface_id : volume_surfaces) {
    // get the sense of this surface with respect to the volume
    Sense triangle_sense {Sense::UNSET};
    auto surf_to_vol_senses = mesh_manager->get_parent_volumes(surface_id);
    if (volume_id == surf_to_vol_senses.first) triangle_sense = Sense::FORWARD;
    else if (volume_id == surf_to_vol_senses.second) triangle_sense = Sense::REVERSE;
    else fatal_error("Volume {} is not a parent of surface {}", volume_id, surface_id);

    auto surface_elements = mesh_manager->get_surface_faces(surface_id);
    for (int i = 0; i < surface_elements.size(); ++i) {
      auto& primitive_ref = triangle_storage[i + storage_offset];
      primitive_ref.primitive_id = surface_elements[i];
      primitive_ref.sense = triangle_sense;
    }
    storage_offset += surface_elements.size();
 }

  PrimitiveRef* tri_ref_ptr = triangle_storage.data();

  // compute the bounding box of the volume
  auto volume_bounding_box = mesh_manager->volume_bounding_box(volume_id);

  // determine the bump distance for this volume based on the maximum distance a ray will travel
  // to an intersection
  double dx = volume_bounding_box.max_x - volume_bounding_box.min_x;
  double dy = volume_bounding_box.max_y - volume_bounding_box.min_y;
  double dz = volume_bounding_box.max_z - volume_bounding_box.min_z;

  double max_distance = std::sqrt(dx*dx + dy*dy + dz*dz);
  double bump = max_distance * std::pow(10, -std::numeric_limits<float>::digits10);
  bump = std::max(bump, 1e-03);

  // create a new geometry for each surface
  int buffer_start = 0;
  for (auto surface : volume_surfaces) {
    auto surface_triangles = mesh_manager->get_surface_faces(surface);
    RTCGeometry surface_geometry = rtcNewGeometry(device_, RTC_GEOMETRY_TYPE_USER);
    rtcSetGeometryUserPrimitiveCount(surface_geometry, surface_triangles.size());
    unsigned int embree_surface = rtcAttachGeometry(volume_scene, surface_geometry);
    this->surface_to_geometry_map_[surface] = surface_geometry;

    std::shared_ptr<GeometryUserData> surface_data = std::make_shared<GeometryUserData>();
    surface_data->box_bump = bump;
    surface_data->surface_id = surface;
    surface_data->mesh_manager = mesh_manager.get();
    surface_data->prim_ref_buffer = tri_ref_ptr + buffer_start;
    user_data_map_[surface_geometry] = surface_data;

    // TODO: This could be a problem if user_data_map_ is reallocated?
    rtcSetGeometryUserData(surface_geometry, user_data_map_[surface_geometry].get());
=======
// So far, most of the methods in RayTracer require quite specific implementations to their RT backend.
// register_volume() is an exception to this. 
// I imagine the find_volume algorithm may have some common logic which can sit in here once its implemented.
>>>>>>> 3b06b484

namespace xdg {

  RayTracer::~RayTracer() {}

TreeID RayTracer::next_tree_id() const 
{
  const auto& tree_ids = trees();
  if (tree_ids.empty()) {
    return 1; // start at 1 to reserve 0 for ipc?
  }
  return *std::max_element(tree_ids.begin(), tree_ids.end()) + 1;
}

  const double RayTracer::bounding_box_bump(const std::shared_ptr<MeshManager> mesh_manager, MeshID volume_id) 
  {
    // compute the bounding box of the volume
    auto volume_bounding_box = mesh_manager->volume_bounding_box(volume_id);

    // determine the bump distance for this volume based on the maximum distance a ray will travel
    // to an intersection
    double dx = volume_bounding_box.max_x - volume_bounding_box.min_x;
    double dy = volume_bounding_box.max_y - volume_bounding_box.min_y;
    double dz = volume_bounding_box.max_z - volume_bounding_box.min_z;

    double max_distance = std::sqrt(dx*dx + dy*dy + dz*dz);
    double bump = max_distance * std::pow(10, -std::numeric_limits<float>::digits10);
    bump = std::max(bump, numerical_precision_);

    return bump;
  }
}<|MERGE_RESOLUTION|>--- conflicted
+++ resolved
@@ -1,114 +1,15 @@
 #include <algorithm>
 #include "xdg/ray_tracing_interface.h"
 
-<<<<<<< HEAD
-namespace xdg {
-
-void error(void* dum, RTCError code, const char* str) {
-  if (code != RTC_ERROR_NONE)
-    fatal_error("Embree error: {}", str);
-}
-
-RayTracer::RayTracer()
-{
-  device_ = rtcNewDevice(nullptr);
-  rtcSetDeviceErrorFunction(device_, (RTCErrorFunction)error, nullptr);
-}
-
-RayTracer::~RayTracer()
-{
-  rtcReleaseDevice(device_);
-}
-
-void RayTracer::init()
-{
-
-}
-
-RTCScene RayTracer::create_scene() {
-  RTCScene scene = rtcNewScene(device_);
-  rtcSetSceneFlags(scene, RTC_SCENE_FLAG_ROBUST);
-  rtcSetSceneBuildQuality(scene, RTC_BUILD_QUALITY_HIGH);
-  scenes_.push_back(scene);
-  return scene;
-
-}
-
-TreeID
-RayTracer::register_volume(const std::shared_ptr<MeshManager> mesh_manager,
-                           MeshID volume_id)
-{
-
-  auto volume_scene = this->create_scene();
-
-  // allocate storage for this volume
-  auto volume_elements = mesh_manager->get_volume_faces(volume_id);
-  this->primitive_ref_storage_[volume_scene].resize(volume_elements.size());
-  auto& triangle_storage = this->primitive_ref_storage_[volume_scene];
-
-  auto volume_surfaces = mesh_manager->get_volume_surfaces(volume_id);
-  int storage_offset {0};
-  for (auto& surface_id : volume_surfaces) {
-    // get the sense of this surface with respect to the volume
-    Sense triangle_sense {Sense::UNSET};
-    auto surf_to_vol_senses = mesh_manager->get_parent_volumes(surface_id);
-    if (volume_id == surf_to_vol_senses.first) triangle_sense = Sense::FORWARD;
-    else if (volume_id == surf_to_vol_senses.second) triangle_sense = Sense::REVERSE;
-    else fatal_error("Volume {} is not a parent of surface {}", volume_id, surface_id);
-
-    auto surface_elements = mesh_manager->get_surface_faces(surface_id);
-    for (int i = 0; i < surface_elements.size(); ++i) {
-      auto& primitive_ref = triangle_storage[i + storage_offset];
-      primitive_ref.primitive_id = surface_elements[i];
-      primitive_ref.sense = triangle_sense;
-    }
-    storage_offset += surface_elements.size();
- }
-
-  PrimitiveRef* tri_ref_ptr = triangle_storage.data();
-
-  // compute the bounding box of the volume
-  auto volume_bounding_box = mesh_manager->volume_bounding_box(volume_id);
-
-  // determine the bump distance for this volume based on the maximum distance a ray will travel
-  // to an intersection
-  double dx = volume_bounding_box.max_x - volume_bounding_box.min_x;
-  double dy = volume_bounding_box.max_y - volume_bounding_box.min_y;
-  double dz = volume_bounding_box.max_z - volume_bounding_box.min_z;
-
-  double max_distance = std::sqrt(dx*dx + dy*dy + dz*dz);
-  double bump = max_distance * std::pow(10, -std::numeric_limits<float>::digits10);
-  bump = std::max(bump, 1e-03);
-
-  // create a new geometry for each surface
-  int buffer_start = 0;
-  for (auto surface : volume_surfaces) {
-    auto surface_triangles = mesh_manager->get_surface_faces(surface);
-    RTCGeometry surface_geometry = rtcNewGeometry(device_, RTC_GEOMETRY_TYPE_USER);
-    rtcSetGeometryUserPrimitiveCount(surface_geometry, surface_triangles.size());
-    unsigned int embree_surface = rtcAttachGeometry(volume_scene, surface_geometry);
-    this->surface_to_geometry_map_[surface] = surface_geometry;
-
-    std::shared_ptr<GeometryUserData> surface_data = std::make_shared<GeometryUserData>();
-    surface_data->box_bump = bump;
-    surface_data->surface_id = surface;
-    surface_data->mesh_manager = mesh_manager.get();
-    surface_data->prim_ref_buffer = tri_ref_ptr + buffer_start;
-    user_data_map_[surface_geometry] = surface_data;
-
-    // TODO: This could be a problem if user_data_map_ is reallocated?
-    rtcSetGeometryUserData(surface_geometry, user_data_map_[surface_geometry].get());
-=======
 // So far, most of the methods in RayTracer require quite specific implementations to their RT backend.
-// register_volume() is an exception to this. 
+// register_volume() is an exception to this.
 // I imagine the find_volume algorithm may have some common logic which can sit in here once its implemented.
->>>>>>> 3b06b484
 
 namespace xdg {
 
   RayTracer::~RayTracer() {}
 
-TreeID RayTracer::next_tree_id() const 
+TreeID RayTracer::next_tree_id() const
 {
   const auto& tree_ids = trees();
   if (tree_ids.empty()) {
@@ -117,7 +18,7 @@
   return *std::max_element(tree_ids.begin(), tree_ids.end()) + 1;
 }
 
-  const double RayTracer::bounding_box_bump(const std::shared_ptr<MeshManager> mesh_manager, MeshID volume_id) 
+  const double RayTracer::bounding_box_bump(const std::shared_ptr<MeshManager> mesh_manager, MeshID volume_id)
   {
     // compute the bounding box of the volume
     auto volume_bounding_box = mesh_manager->volume_bounding_box(volume_id);
