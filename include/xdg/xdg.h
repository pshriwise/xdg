--- conflicted
+++ resolved
@@ -96,15 +96,9 @@
   std::shared_ptr<RayTracer> ray_tracing_interface_ {nullptr};
   std::shared_ptr<MeshManager> mesh_manager_ {nullptr};
 
-<<<<<<< HEAD
-  std::map<MeshID, TreeID> volume_to_scene_map_;  //<! Map from mesh volume to embree scene
-  std::map<MeshID, TreeID> surface_to_scene_map_; //<! Map from mesh surface to embree scnee
-  std::map<MeshID, XdgGeometry> surface_to_geometry_map_; //<! Map from mesh surface to embree geometry
-=======
   std::unordered_map<MeshID, TreeID> volume_to_scene_map_;  //<! Map from mesh volume to embree scene
   std::unordered_map<MeshID, TreeID> surface_to_scene_map_; //<! Map from mesh surface to embree scnee
   std::unordered_map<MeshID, RTCGeometry> surface_to_geometry_map_; //<! Map from mesh surface to embree geometry
->>>>>>> 078dd5d3
   TreeID gloabal_scene_;
 };
 
