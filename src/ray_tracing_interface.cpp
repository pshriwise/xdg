--- conflicted
+++ resolved
@@ -58,159 +58,7 @@
   double bump = max_distance * std::pow(10, -std::numeric_limits<float>::digits10);
   bump = std::max(bump, 1e-03);
 
-<<<<<<< HEAD
   register_volume_RT_backend(user_data_map?, mesh_manager?, volume_scene)
-=======
-  // create a new geometry for each surface
-  int buffer_start = 0;
-  for (auto surface : volume_surfaces) {
-    auto surface_triangles = mesh_manager->get_surface_elements(surface);
-    RTCGeometry surface_geometry = rtcNewGeometry(device_, RTC_GEOMETRY_TYPE_USER);
-    rtcSetGeometryUserPrimitiveCount(surface_geometry, surface_triangles.size());
-    unsigned int embree_surface = rtcAttachGeometry(volume_scene, surface_geometry);
-    this->surface_to_geometry_map_[surface] = surface_geometry;
-
-    std::shared_ptr<GeometryUserData> surface_data = std::make_shared<GeometryUserData>();
-    surface_data->box_bump = bump;
-    surface_data->surface_id = surface;
-    surface_data->mesh_manager = mesh_manager.get();
-    surface_data->prim_ref_buffer = tri_ref_ptr + buffer_start;
-    user_data_map_[surface_geometry] = surface_data;
-
-    // TODO: This could be a problem if user_data_map_ is reallocated?
-    rtcSetGeometryUserData(surface_geometry, user_data_map_[surface_geometry].get());
-
-    for (int i = 0; i < surface_triangles.size(); ++i) {
-      auto& triangle_ref = surface_data->prim_ref_buffer[i];
-      // triangle_ref.embree_surface = embree_surface;
-    }
-    buffer_start += surface_triangles.size();
-
-    // set the bounds function
-    rtcSetGeometryBoundsFunction(surface_geometry, (RTCBoundsFunction)&TriangleBoundsFunc, nullptr);
-    rtcSetGeometryIntersectFunction(surface_geometry, (RTCIntersectFunctionN)&TriangleIntersectionFunc);
-    rtcSetGeometryOccludedFunction(surface_geometry, (RTCOccludedFunctionN)&TriangleOcclusionFunc);
-
-    rtcCommitGeometry(surface_geometry);
-  }
-  rtcCommitScene(volume_scene);
-
-  return volume_scene;
-}
-
-bool RayTracer::point_in_volume(TreeID scene,
-                                const Position& point,
-                                const Direction* direction,
-                                const std::vector<MeshID>* exclude_primitives) const
-{
-  RTCDRayHit rayhit;
-  rayhit.ray.set_org(point);
-  if (direction != nullptr) rayhit.ray.set_dir(*direction);
-  else rayhit.ray.set_dir({1. / std::sqrt(2.0), 1 / std::sqrt(2.0), 0.0});
-  rayhit.ray.rf_type = RayFireType::VOLUME;
-  rayhit.ray.orientation = HitOrientation::ANY;
-  rayhit.ray.set_tfar(INFTY);
-  rayhit.ray.set_tnear(0.0);
-
-  if (exclude_primitives != nullptr) rayhit.ray.exclude_primitives = exclude_primitives;
-
-  {
-    rtcIntersect1(scene, (RTCRayHit*)&rayhit);
-  }
-
-  // if the ray hit nothing, the point is outside of the volume
-  if (rayhit.hit.geomID == RTC_INVALID_GEOMETRY_ID) return false;
-
-  // use the hit triangle normal to determine if the intersection is
-  // exiting or entering
-  return rayhit.ray.ddir.dot(rayhit.hit.dNg) > 0.0;
-}
-
-std::pair<double, MeshID>
-RayTracer::ray_fire(TreeID scene,
-                    const Position& origin,
-                    const Direction& direction,
-                    const double dist_limit,
-                    HitOrientation orientation,
-                    std::vector<MeshID>* const exclude_primitves)
-{     
-  RTCDRayHit rayhit;
-  // set ray data
-  rayhit.ray.set_org(origin);
-  rayhit.ray.set_dir(direction);
-  rayhit.ray.set_tfar(dist_limit);
-  rayhit.ray.set_tnear(0.0);
-  rayhit.ray.rf_type = RayFireType::VOLUME;
-  rayhit.ray.orientation = orientation;
-  rayhit.ray.mask = -1; // no mask
-  if (exclude_primitves != nullptr) rayhit.ray.exclude_primitives = exclude_primitves;
-
-  // fire the ray
-  {
-    rtcIntersect1(scene, (RTCRayHit*)&rayhit);
-    // TODO: I don't quite understand this...
-    rayhit.hit.Ng_x *= -1.0;
-    rayhit.hit.Ng_y *= -1.0;
-    rayhit.hit.Ng_z *= -1.0;
-  }
-
-  if (rayhit.hit.geomID == RTC_INVALID_GEOMETRY_ID)
-    return {INFTY, ID_NONE};
-  else
-    if (exclude_primitves) exclude_primitves->push_back(rayhit.hit.primitive_ref->primitive_id);
-    return {rayhit.ray.dtfar, rayhit.hit.surface};
-}
-
-void RayTracer::closest(TreeID scene,
-                        const Position& point,
-                        double& distance,
-                        MeshID& triangle)
-{
-  RTCDPointQuery query;
-  query.set_point(point);
-
-  RTCPointQueryContext context;
-  rtcInitPointQueryContext(&context);
-
-  rtcPointQuery(scene, &query, &context, (RTCPointQueryFunction)&TriangleClosestFunc, &scene);
-
-  if (query.geomID == RTC_INVALID_GEOMETRY_ID) {
-    distance = INFTY;
-    return;
-  }
-
-  distance = query.dradius;
-  triangle = query.primitive_ref->primitive_id;
-}
-
-void RayTracer::closest(TreeID scene,
-                        const Position& point,
-                        double& distance)
-{
-  MeshID triangle;
-  closest(scene, point, distance, triangle);
-}
-
-bool RayTracer::occluded(TreeID scene,
-                         const Position& origin,
-                         const Direction& direction,
-                         double& distance) const
-{
-  RTCDRay ray;
-  ray.set_org(origin);
-  ray.set_dir(direction);
-  ray.set_tfar(INFTY);
-  ray.set_tnear(0.0);
-  ray.rf_type = RayFireType::FIND_VOLUME;
-  ray.orientation = HitOrientation::ANY;
-  ray.flags = 0;
-  ray.mask = -1; // no mask
-
-  // fire the ray
-  {
-    rtcOccluded1(scene, (RTCRay*)&ray);
-  }
->>>>>>> 078dd5d3
 
   return volume_scene
 
