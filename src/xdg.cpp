#include <vector>

#include "xdg/xdg.h"
#include "xdg/error.h"

// mesh manager concrete implementations
#ifdef XDG_ENABLE_MOAB
#include "xdg/moab/mesh_manager.h"
<<<<<<< HEAD
#include "xdg/embree_ray_tracer.h"
=======
#endif

#ifdef XDG_ENABLE_LIBMESH
#include "xdg/libmesh/mesh_manager.h"
#endif

>>>>>>> 078dd5d3
#include "xdg/constants.h"
#include "xdg/geometry/measure.h"
namespace xdg {

void XDG::prepare_raytracer()
{
  for (auto volume : mesh_manager()->volumes()) {
    this->prepare_volume_for_raytracing(volume);
  }
}

void XDG::prepare_volume_for_raytracing(MeshID volume) {
    TreeID tree = ray_tracing_interface_->register_volume(mesh_manager_, volume);
    volume_to_scene_map_[volume] = tree;
}


std::shared_ptr<XDG> XDG::create(MeshLibrary mesh_lib, RTLibrary ray_tracing_lib)
{
  std::shared_ptr<XDG> xdg = std::make_shared<XDG>();

  switch (mesh_lib)
  {
    #ifdef XDG_ENABLE_MOAB
    case MeshLibrary::MOAB:
      xdg->set_mesh_manager_interface(std::make_shared<MOABMeshManager>());
      break;
    #endif
    #ifdef XDG_ENABLE_LIBMESH
    case MeshLibrary::LIBMESH:
      xdg->set_mesh_manager_interface(std::make_shared<LibMeshManager>());
      break;
    #endif
    default:
      std::string mesh_library = MESH_LIB_TO_STR.at(library);
      auto msg = fmt::format("Invalid mesh library {} specified. XDG instance could not be created. ", mesh_library);
      msg += "This build of XDG supports the following mesh libraries:";
      #ifdef XDG_ENABLE_MOAB
      msg += " MOAB ";
      #endif
      #ifdef XDG_ENABLE_LIBMESH
      msg += " LibMesh ";
      #endif
      fatal_error(msg);
  }
<<<<<<< HEAD
  
  switch (ray_tracing_lib)
  {
  case RTLibrary::EMBREE:
    xdg->set_ray_tracing_interface(std::make_shared<EmbreeRayTracer>());
    break;
  default:
    break;
  }
  
=======

>>>>>>> 078dd5d3
  return xdg;
}

bool XDG::point_in_volume(MeshID volume,
                          const Position point,
                          const Direction* direction,
                          const std::vector<MeshID>* exclude_primitives) const
{
  TreeID scene = volume_to_scene_map_.at(volume);
  return ray_tracing_interface()->point_in_volume(scene, point, direction, exclude_primitives);
}

MeshID XDG::find_volume(const Position& point,
                                                   const Direction& direction) const
{
  for (auto volume_scene_pair : volume_to_scene_map_) {
    MeshID volume = volume_scene_pair.first;
    TreeID scene = volume_scene_pair.second;
    if (ray_tracing_interface()->point_in_volume(scene, point, &direction)) {
      return volume;
    }
  }
  return ID_NONE;
}

std::pair<double, MeshID>
XDG::ray_fire(MeshID volume,
              const Position& origin,
              const Direction& direction,
              const double dist_limit,
              HitOrientation orientation,
              std::vector<MeshID>* const exclude_primitives) const
{
  TreeID scene = volume_to_scene_map_.at(volume);
  return ray_tracing_interface()->ray_fire(scene, origin, direction, dist_limit, orientation, exclude_primitives);
}

void XDG::closest(MeshID volume,
              const Position& origin,
              double& dist,
              MeshID& triangle) const
{
  TreeID scene = volume_to_scene_map_.at(volume);
  ray_tracing_interface()->closest(scene, origin, dist, triangle);
}

void XDG::closest(MeshID volume,
              const Position& origin,
              double& dist) const
{
  TreeID scene = volume_to_scene_map_.at(volume);
  ray_tracing_interface()->closest(scene, origin, dist);
}

bool XDG::occluded(MeshID volume,
              const Position& origin,
              const Direction& direction,
              double& dist) const
{
  TreeID scene = volume_to_scene_map_.at(volume);
  return ray_tracing_interface()->occluded(scene, origin, direction, dist);
}

Direction XDG::surface_normal(MeshID surface,
                              Position point,
                              const std::vector<MeshID>* exclude_primitives) const
{
  MeshID element;
  if (exclude_primitives != nullptr && exclude_primitives->size() > 0) {
    element = exclude_primitives->back();
  } else {
    auto surface_vols = mesh_manager()->get_parent_volumes(surface);
    double dist;
    TreeID scene = volume_to_scene_map_.at(surface_vols.first);
    ray_tracing_interface()->closest(scene, point, dist, element);

    // TODO: bring this back when we have a better way to handle this
    // if (geom_data.surface_id != surface) {
    //   fatal_error("Point {} was closest to surface {}, not surface {}, in volume {}.", point, geom_data.surface_id, surface, surface_vols.first);
    // }
  }
  return mesh_manager()->triangle_normal(element);
}

double XDG::measure_volume(MeshID volume) const
{
  double volume_total {0.0};

  auto surfaces = mesh_manager()->get_volume_surfaces(volume);

  std::vector<Sense> surface_senses;
  for (auto surface : surfaces) {
    surface_senses.push_back(mesh_manager()->surface_sense(surface, volume));
  }

  for (int i = 0; i < surfaces.size(); ++i) {
    MeshID& surface = surfaces[i];
    double surface_contribution {0.0};
    auto triangles = mesh_manager()->get_surface_elements(surface);
    for (auto triangle : triangles) {
      surface_contribution += triangle_volume_contribution(mesh_manager()->triangle_vertices(triangle));
    }
    if (surface_senses[i] == Sense::REVERSE) surface_contribution *= -1.0;
    volume_total += surface_contribution;
  }

  return volume_total / 6.0;
}

double XDG::measure_surface_area(MeshID surface) const
{
  double area {0.0};
  for (auto triangle : mesh_manager()->get_surface_elements(surface)) {
    area += triangle_area(mesh_manager()->triangle_vertices(triangle));
  }
  return area;
}

double XDG::measure_volume_area(MeshID volume) const
{
  double area {0.0};
  for (auto surface : mesh_manager()->get_volume_surfaces(volume)) {
    area += measure_surface_area(surface);
  }
  return area;
}

} // namespace xdg<|MERGE_RESOLUTION|>--- conflicted
+++ resolved
@@ -6,16 +6,12 @@
 // mesh manager concrete implementations
 #ifdef XDG_ENABLE_MOAB
 #include "xdg/moab/mesh_manager.h"
-<<<<<<< HEAD
-#include "xdg/embree_ray_tracer.h"
-=======
-#endif
+#include "xdg/embree_ray_tracer.h"#endif
 
 #ifdef XDG_ENABLE_LIBMESH
 #include "xdg/libmesh/mesh_manager.h"
 #endif
 
->>>>>>> 078dd5d3
 #include "xdg/constants.h"
 #include "xdg/geometry/measure.h"
 namespace xdg {
@@ -61,7 +57,7 @@
       #endif
       fatal_error(msg);
   }
-<<<<<<< HEAD
+
   
   switch (ray_tracing_lib)
   {
@@ -72,9 +68,6 @@
     break;
   }
   
-=======
-
->>>>>>> 078dd5d3
   return xdg;
 }
 
