--- conflicted
+++ resolved
@@ -22,15 +22,12 @@
   }
 }
 
-<<<<<<< HEAD
-=======
 void XDG::prepare_volume_for_raytracing(MeshID volume) {
     TreeID tree = ray_tracing_interface_->register_volume(mesh_manager_, volume);
     volume_to_scene_map_[volume] = tree;
 }
 
->>>>>>> 90395fb3
-std::shared_ptr<XDG> XDG::create(MeshLibrary library)
+  std::shared_ptr<XDG> XDG::create(MeshLibrary library)
 {
   std::shared_ptr<XDG> xdg = std::make_shared<XDG>();
 
