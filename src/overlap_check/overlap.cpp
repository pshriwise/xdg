--- conflicted
+++ resolved
@@ -16,7 +16,6 @@
   // move the point slightly off the vertex
   loc += dir * bump;
 
-<<<<<<< HEAD
   for (const auto& vol : allVols) {
 		bool pointInVol = false;
 		pointInVol = xdg->point_in_volume(vol, loc, &dir, nullptr);
@@ -24,15 +23,6 @@
 		if (pointInVol) {
 			vols_found.insert(vol);
 		}
-=======
-  for (const auto& vol : all_vols) {
-    bool pointInVol = false;
-    pointInVol = xdg->point_in_volume(vol, loc, &dir, nullptr);
-
-  if (pointInVol) {
-    vols_found.insert(vol);
-    }
->>>>>>> a8a00ac0
   }
 
   if (vols_found.size() > 1) {
@@ -64,15 +54,16 @@
                                  OverlapMap& overlap_map,
                                  bool checkEdges) {
   auto mm = xdg->mesh_manager();
-<<<<<<< HEAD
 	auto allVols = mm->volumes();
 	std::vector<Vertex> allVerts;
   std::vector<Direction> allEdgeDirections; // all edge directions forwards and backwards
   std::vector<std::pair<std::array<xdg::Vertex, 3UL>, MeshID>> allTris;
   std::vector<MeshID> allElements;
 
-  std::cout << "Number of volumes checked = " << allVols.size() << std::endl;
-  for (const auto& vol:mm->volumes()){  
+  auto VolumesToCheck = std::vector<MeshID>(allVols.begin(), allVols.end() - 1); // volumes excluding implcit complement
+  std::cout << "Number of volumes checked = " << VolumesToCheck.size() << std::endl;
+
+  for (const auto& vol:VolumesToCheck){  
     for (const auto& surf:mm->get_volume_surfaces(vol)){
       auto allElements = mm->get_surface_elements(surf);
       
@@ -80,42 +71,19 @@
         auto triVert = mm->triangle_vertices(tri);
         allTris.push_back(std::make_pair(triVert, vol));
         // Push vertices in triangle to end of array
-        allVerts.push_back(triVert[0]); 
-        allVerts.push_back(triVert[1]); 
+        allVerts.push_back(triVert[0]);
+        allVerts.push_back(triVert[1]);
         allVerts.push_back(triVert[2]);
       }
-=======
-  auto all_vols = mm->volumes();
-  std::vector<Vertex> all_verts;
-
-  for (const auto& surf:mm->surfaces())
-  {
-    auto elements_on_surf = mm->get_surface_elements(surf);
-
-    for (const auto& tri:elements_on_surf)
-    {
-      auto triVerts = mm->triangle_vertices(tri);
-      // Push vertices in triangle to end of array
-      all_verts.push_back(triVerts[0]);
-      all_verts.push_back(triVerts[1]);
-      all_verts.push_back(triVerts[2]);
->>>>>>> a8a00ac0
     }
 	}
   std::cout << "Number of vertices checked = " << allVerts.size() << std::endl;
   // number of locations we'll be checking
-<<<<<<< HEAD
   int numLocations = allVerts.size(); // + pnts_per_edge * all_edges.size();
   int numChecked = 1;
 
-  Direction dir = xdg::rand_dir();
-=======
-  int num_locations = all_verts.size(); // + pnts_per_edge * all_edges.size();
-  int num_checked = 1;
-  Direction dir {0.1, 0.1, 0.1};
+  Direction dir = {0.1, 0.1, 0.1};
   dir = dir.normalize();
-  ProgressBar prog_bar;
->>>>>>> a8a00ac0
 
   ProgressBar progBar;
 
@@ -139,7 +107,10 @@
   }
 
   std::cout << "Checking for overlapped regions along element edges..." << std::endl; 
-  int edgesChecked = 0; 
+  int edgesChecked = 0;
+  int raysMissed = 0;
+
+  std::vector<Position> edgeOverlapLocs;
 
 #pragma omp parallel shared(overlap_map, numChecked)
   {
@@ -156,53 +127,57 @@
     rayOut << "x, y, z \n";
     rayOutNoColl << "x, y, z \n";
     lineOut << "x, y, z, Vx, Vy, Vz\n";
-    
+
+    std::cout << "Overlapping edges detected at:" << std::endl;
+
   #pragma omp for schedule(auto)
     for (const auto& tri:allTris) {
-      edgesChecked++;
-      std::array<xdg::Vertex, 3UL> triVerts = tri.first;
-      MeshID parentVol = tri.second;
-      auto origDirList = return_edges_midpoint_dirs(triVerts, lineOut);
-      for (const auto& element:origDirList)
+      auto rayQueries = return_ray_queries(tri, lineOut);
+      for (const auto& query:rayQueries)
       {
-        Position origin = element.first;
-        Direction direction = element.second;
-        // loop over all the volumes in the problem. Skip parent vol of triangle 
-
-        for (const auto& testVol:allVols)
+        Position origin = query.origin;
+        Direction direction = query.direction;
+        double distanceMax = query.edgeLength;
+        for (const auto& testVol:VolumesToCheck)
         {
-          if (testVol == parentVol) { continue; } // skip if firing against parent vol
-
-          auto rayQuery = xdg->ray_fire(testVol, origin, direction); 
-          double rayDistance = rayQuery.first;
-          MeshID surfHit = rayQuery.second;  
+          edgesChecked++;
+          if (testVol == query.parentVol) { continue; } // skip if firing against parent vol
+          auto ray = xdg->ray_fire(testVol, origin, direction, distanceMax); 
+          double rayDistance = ray.first;
+          MeshID surfHit = ray.second;  
           if (surfHit != -1) // if surface hit (Valid MeshID returned)
           {
             auto volHit = mm->get_parent_volumes(surfHit);
-            //std::cout << "Parent Volume = " << parentVol << " | Volume Hit = " << volHit.first << " | Distance = " << rayDistance << std::endl;
+            std::cout << "Parent Volume = " << query.parentVol << " | Volume Hit = " << volHit.first << " | Distance = " << rayDistance << std::endl;
             double ds = rayDistance/1000;
             for (int i=0; i<1000; ++i)
             {
               rayOut << origin.x + direction.x*ds*i << ", " << origin.y + direction.y*ds*i << ", " << origin.z + direction.z*ds*i << std::endl;
             }
-            if (volHit.first != parentVol) {
-              // Must be overlapped by another volume?
-              rayCollision << origin.x + rayDistance*direction.x << ", " << origin.y + rayDistance*direction.y << ", " << origin.z + rayDistance*direction.z << std::endl;
-              //std::cout << "Overlapped region detected" << std::endl; 
+
+            Position collisionPoint = {origin.x + rayDistance*direction.x, origin.y + rayDistance*direction.y, origin.z + rayDistance*direction.z}; 
+            // Check if overlap location already added
+            if (std::find(edgeOverlapLocs.begin(), edgeOverlapLocs.end(), collisionPoint) == edgeOverlapLocs.end()) {
+              edgeOverlapLocs.push_back(collisionPoint);
+              rayCollision << collisionPoint.x << ", " << collisionPoint.y << ", " << collisionPoint.z << std::endl;
             }
-          }
           else 
           {
-            //std::cout << "No Surface Hit!" << std::endl;
+            raysMissed++;
           }
         }
       }
     }
   }
-  std::cout << "Number of element edges checked = " << edgesChecked << std::endl;
+  // std::cout << "Number of element edges checked = " << edgesChecked << std::endl;
+  // std::cout << "Number of Rays which miss any surfaces = " << raysMissed << std::endl;
+  for (auto& loc:edgeOverlapLocs)
+  {
+    std::cout << loc << std::endl;
+  }
   return;
 }
-
+}
 
 void report_overlaps(const OverlapMap& overlap_map) {
   std::cout << "Overlap locations found: " << overlap_map.size() << std::endl;
@@ -221,39 +196,49 @@
   }
 }
 
-std::vector<std::pair<Position, Direction>> return_edges_midpoint_dirs(const std::array<xdg::Vertex, 3> &tri, std::ofstream& lineOut)
+std::vector<TriangleEdgeRayQuery> return_ray_queries(const TriVolPairs &tri, std::ofstream& lineOut)
 {
-  auto v1 = tri[0];
-  auto v2 = tri[1];
-  auto v3 = tri[2];
-
-  // Maybe a better approach can be used instead of this vector of pairs?
-  std::vector<std::pair<Position, Direction>> origDirMap;
+  // Recover triangle vertices and parent volume
+  auto v1 = tri.first[0];
+  auto v2 = tri.first[1];
+  auto v3 = tri.first[2];
+  auto parentVolume = tri.second;
+
+  // Maybe a better approach can be used instead of this struct?
+  std::vector<TriangleEdgeRayQuery> rayQuery;
 
   // Not entirely sure how I feel about this block, maybe these helper functions could be a part of xdg::Position/vec3da??
-  origDirMap.push_back({v1, calculate_direction(v1, v2)}); // v1 to v2
-  origDirMap.push_back({v2, calculate_direction(v2, v1)}); // v2 to v1
-  origDirMap.push_back({v2, calculate_direction(v2, v3)}); // v2 to v3
-  origDirMap.push_back({v3, calculate_direction(v3, v2)}); // v3 to v2
-  origDirMap.push_back({v1, calculate_direction(v1, v3)}); // v1 to v3
-  origDirMap.push_back({v3, calculate_direction(v3, v1)}); // v3 to v1
-
-  // Write origins and directions using origDirMap
-  for (const auto& entry : origDirMap) {
-      const Position& origin = entry.first;
-      const Direction& direction = entry.second;
-
-      // Write out midpoints and directions for debugging
-      lineOut << origin.x << ", " << origin.y << ", " << origin.z << ", "
-              << direction.x << ", " << direction.y << ", " << direction.z << "\n";
-  }
-
-  return origDirMap;
+  rayQuery.push_back({parentVolume, v1, calculate_direction(v1, v2), calculate_distance(v1, v2)}); // v1 to v2
+  rayQuery.push_back({parentVolume, v2, calculate_direction(v2, v1), calculate_distance(v2, v1)}); // v2 to v1
+  rayQuery.push_back({parentVolume, v2, calculate_direction(v2, v3), calculate_distance(v2, v3)}); // v2 to v3
+  rayQuery.push_back({parentVolume, v3, calculate_direction(v3, v2), calculate_distance(v3, v2)}); // v3 to v2
+  rayQuery.push_back({parentVolume, v1, calculate_direction(v1, v3), calculate_distance(v1, v3)}); // v1 to v3
+  rayQuery.push_back({parentVolume, v3, calculate_direction(v3, v1), calculate_distance(v3, v1)}); // v3 to v1
+
+  // Write origins and directions using triple
+  // for (const auto& entry : triple) {
+  //     const Position& origin = entry.origin;
+  //     const Direction& direction = entry.direction;
+  //     const double& distance = entry.distanceLimit;
+
+  //     // Write out midpoints and directions for debugging
+  //     lineOut << origin.x << ", " << origin.y << ", " << origin.z << ", "
+  //             << direction.x << ", " << direction.y << ", " << direction.z << "\n";
+  // }
+
+  return rayQuery;
 }
 
 // Return the normalised direction between two xdg::Position types
 Direction calculate_direction(const Position& from, const Position& to) {
-    Direction dir = {to.x - from.x, to.y - from.y, to.z - from.z};
-    dir.normalize();
-    return dir;
+  Direction dir = {to.x - from.x, to.y - from.y, to.z - from.z};
+  dir.normalize();
+  return dir;
+}
+
+double calculate_distance(const Position& from, const Position& to) {
+  double dx = to.x - from.x;
+  double dy = to.y - from.y;
+  double dz = to.z - from.z;
+  return std::sqrt(dx * dx + dy * dy + dz * dz);
 }